classdef QPLocomotionPlan < QPControllerPlanMatlabImplementation
  properties(GetAccess=private, SetAccess=private)
    robot;
    support_times
    supports;
    body_motions;
    zmptraj = [];
    zmp_final = [];
    LIP_height;
    V;
    qtraj;
    comtraj = [];
    mu = 0.5;
    plan_shift = zeros(6,1);
<<<<<<< HEAD
    plan_shift_mode = QPLocomotionPlan.PLAN_SHIFT_Z_AND_ZMP;
=======
    plan_shift_zmp_inds = 1:2;
    plan_shift_body_motion_inds = 3;
>>>>>>> aede0304
    g = 9.81; % gravity m/s^2
    is_quasistatic = false;
    constrained_dofs = [];
    
    planned_support_command = QPControllerPlan.support_logic_maps.require_support; % when the plan says a given body is in support, require the controller to use that support. To allow the controller to use that support only if it thinks the body is in contact with the terrain, try QPControllerPlan.support_logic_maps.kinematic_or_sensed;
    
    last_qp_input;
<<<<<<< HEAD
    
    lcmgl = LCMGLClient('locomotion_plan');
    joint_pd_override_data
    
=======

    lcmgl = LCMGLClient('locomotion_plan');
    untracked_joint_inds % The indices of the joints being un-tracked. The joint could be un-tracked if the body end effector is tracked.

    MIN_KNEE_ANGLE = 0.7;
    KNEE_KP = 40;
    KNEE_KD = 4;
    KNEE_WEIGHT = 1;

  end

  properties(Access=protected)
>>>>>>> aede0304
    toe_off_active = struct('right', false, 'left', false);
  end
  
  properties(Access=private, Constant)
    MIN_KNEE_ANGLE = 0.7;
    KNEE_KP = 40;
    KNEE_KD = 4;
    KNEE_WEIGHT = 1;
    
    % turn into enum:
    PLAN_SHIFT_NONE = 0;
    PLAN_SHIFT_XYZ = 1;
    PLAN_SHIFT_Z_ONLY = 2;
    PLAN_SHIFT_Z_AND_ZMP = 3;
  end
  
  methods
    function obj = QPLocomotionPlan(robot)
      obj.robot = robot;
      S = load(obj.robot.fixed_point_file);
      obj.qtraj = S.xstar(1:obj.robot.getNumPositions());
      obj.default_qp_input_ = atlasControllers.QPInputConstantHeight();
      obj.default_qp_input_.whole_body_data.q_des = zeros(obj.robot.getNumPositions(), 1);
      obj.constrained_dofs = [findPositionIndices(obj.robot,'arm');findPositionIndices(obj.robot,'neck');findPositionIndices(obj.robot,'back_bkz');findPositionIndices(obj.robot,'back_bky')];
<<<<<<< HEAD
      obj.joint_pd_override_data = struct('position_ind',{},'kp',{},'kd',{},'weight',{});
      
      %TODO: create mex pointer
      
=======
      obj.untracked_joint_inds = [];
>>>>>>> aede0304
    end
    
    function next_plan = getSuccessor(obj, t, x)
      next_plan = FrozenPlan(obj.last_qp_input);
    end
    
    function qp_input = getQPControllerInput(obj, t_global, x, rpc, contact_force_detected)
      % Get the input structure which can be passed to the stateless QP control loop
      % @param t the current time
      % @param x the current robot state
      % @param rpc the robot property cache, which lets us quickly look up info about
      % @param contact_force_detected num_bodies vector indicating whether contact force
      %                               was detected on that body. Default: zeros(num_bodies,1)
      % the robot which would be expensive to compute (such as terrain contact points)
      
      if nargin < 5
        contact_force_detected = zeros(rpc.num_bodies, 1);
      end
      
      if isempty(obj.start_time_)
        obj.start_time_ = t_global;
      end
      r = obj.robot;
      t_plan = t_global - obj.start_time_;
      t_plan = double(t_plan);
      if t_plan < 0
        qp_input = [];
        return;
      end
      
      T = obj.duration_;
      t_plan = min([t_plan, T]);
      
      q = x(1:rpc.nq);
      qd = x(rpc.nq+(1:rpc.nv));
      
      qp_input = obj.default_qp_input_;
      qp_input.zmp_data.D = -obj.LIP_height/obj.g * eye(2);
      
      if isnumeric(obj.qtraj)
        qp_input.whole_body_data.q_des = obj.qtraj;
      else
        qp_input.whole_body_data.q_des = fasteval(obj.qtraj, t_plan);
      end
      qp_input.whole_body_data.constrained_dofs = obj.constrained_dofs;
      
      if obj.is_quasistatic
        if isnumeric(obj.comtraj)
<<<<<<< HEAD
          com_state = obj.comtraj;
        else
          com_state = fasteval(obj.comtraj,t_plan);
        end
        
        if size(com_state,1) == 2;
          com_state = [com_state;0*com_state];
        end
        
=======
          com_state = obj.comtraj;          
        else
          com_state = fasteval(obj.comtraj,t_plan);
        end

        if size(com_state,1) == 2;
            com_state = [com_state;0*com_state];
        end

>>>>>>> aede0304
        qp_input.zmp_data.x0 = com_state;
        qp_input.zmp_data.y0 = com_state(1:2);
      else
        qp_input.zmp_data.x0 = [obj.zmp_final; 0;0];
        if isnumeric(obj.zmptraj)
          qp_input.zmp_data.y0 = obj.zmptraj;
        else
          qp_input.zmp_data.y0 = fasteval(obj.zmptraj, t_plan);
        end
      end
<<<<<<< HEAD
      
=======

>>>>>>> aede0304
      qp_input.zmp_data.S = obj.V.S;
      
      if isnumeric(obj.V.s1)
        qp_input.zmp_data.s1 = obj.V.s1;
      else
        qp_input.zmp_data.s1 = fasteval(obj.V.s1, t_plan);
      end
      
      kinsol = doKinematics(obj.robot, q);
<<<<<<< HEAD
      
      if t_plan < obj.support_times(1)
=======

      if t_plan <= obj.support_times(1)
>>>>>>> aede0304
        supp_idx = 1;
      elseif t_plan >= obj.support_times(end)
        supp_idx = length(obj.supports);
      else
        supp_idx = find(obj.support_times<t_plan,1,'last');
      end
<<<<<<< HEAD
      
      pelvis_has_tracking = false;
      
=======

      pelvis_has_tracking = false;

>>>>>>> aede0304
      for j = 1:length(obj.body_motions)
        body_id = obj.body_motions(j).body_id;
        if body_id < 0
          body_id = obj.robot.getFrame(body_id).body_ind;
        end
        if body_id == obj.robot.foot_body_id.right
          kny_ind = rpc.position_indices.r_leg_kny;
          foot_name = 'right';
          other_foot = obj.robot.foot_body_id.left;
<<<<<<< HEAD
          
=======

>>>>>>> aede0304
        elseif body_id == obj.robot.foot_body_id.left
          kny_ind = rpc.position_indices.l_leg_kny;
          foot_name = 'left';
          other_foot = obj.robot.foot_body_id.right;
        else
          kny_ind = [];
          other_foot = [];
        end
<<<<<<< HEAD
        
        body_t_ind = obj.body_motions(j).findTInd(t_plan);
        if ~isempty(kny_ind)
          if ~obj.toe_off_active.(foot_name)
            if any(obj.supports(supp_idx).bodies == body_id) && q(kny_ind) < obj.MIN_KNEE_ANGLE % && any(obj.supports(supp_idx).bodies == other_foot)
=======

        body_t_ind = obj.body_motions(j).findTInd(t_plan);
        if ~isempty(kny_ind)
          if ~obj.toe_off_active.(foot_name)
            if any(obj.supports(supp_idx).bodies == body_id) && q(kny_ind) < obj.MIN_KNEE_ANGLE % && any(obj.supports(supp_idx).bodies == other_foot) 
>>>>>>> aede0304
              obj.toe_off_active.(foot_name) = (supp_idx < length(obj.supports)) && ~any(obj.supports(supp_idx+1).bodies == body_id);
            end
          else
            if ~any(obj.supports(supp_idx).bodies == body_id)
              obj.toe_off_active.(foot_name) = false;
              obj = obj.updateSwingTrajectory(t_plan, j, body_t_ind-1, kinsol, qd);
            end
          end
<<<<<<< HEAD
          
=======

>>>>>>> aede0304
          if obj.toe_off_active.(foot_name)
            body_mask = obj.supports(supp_idx).bodies == body_id;
            if ~isempty(obj.supports(supp_idx).contact_groups{body_mask})
              obj.supports(supp_idx) = obj.supports(supp_idx).setContactPts(body_mask, rpc.contact_groups{body_id}.toe, {'toe'});
            end
            qp_input.joint_pd_override(end+1) = struct('position_ind', kny_ind,...
<<<<<<< HEAD
              'qi_des', obj.MIN_KNEE_ANGLE,...
              'qdi_des', 0,...
              'kp', obj.KNEE_KP,...
              'kd', obj.KNEE_KD,...
              'weight', obj.KNEE_WEIGHT);
            if obj.body_motions(j).toe_off_allowed(body_t_ind)
              obj = obj.updateSwingTrajectory(t_plan, j, body_t_ind, kinsol, qd);
            end
            
          end
        end
        
        qp_input.body_motion_data(j) = obj.body_motions(j).slice(body_t_ind);
        
        qp_input.body_motion_data(j).ts = qp_input.body_motion_data(j).ts + obj.start_time_;
        
        if qp_input.body_motion_data(j).body_id == rpc.body_ids.pelvis
          pelvis_has_tracking = true;
        end
        
      end
      
      assert(pelvis_has_tracking, 'Expecting a motion_motion_data element for the pelvis');
      
=======
                                                       'qi_des', obj.MIN_KNEE_ANGLE,...
                                                       'qdi_des', 0,...
                                                       'kp', obj.KNEE_KP,...
                                                       'kd', obj.KNEE_KD,...
                                                       'weight', obj.KNEE_WEIGHT);
            if obj.body_motions(j).toe_off_allowed(body_t_ind)
              obj = obj.updateSwingTrajectory(t_plan, j, body_t_ind, kinsol, qd);
            end

          end
        end

        qp_input.body_motion_data(j) = obj.body_motions(j).slice(body_t_ind);

        qp_input.body_motion_data(j).ts = qp_input.body_motion_data(j).ts + obj.start_time;

        if qp_input.body_motion_data(j).body_id == rpc.body_ids.pelvis
          pelvis_has_tracking = true;
        end

      end

      assert(pelvis_has_tracking, 'Expecting a motion_motion_data element for the pelvis');

>>>>>>> aede0304
      supp = obj.supports(supp_idx);
      
      qp_input.support_data = struct('body_id', cell(1, length(supp.bodies)),...
<<<<<<< HEAD
        'contact_pts', cell(1, length(supp.bodies)),...
        'support_logic_map', cell(1, length(supp.bodies)),...
        'mu', cell(1, length(supp.bodies)),...
        'contact_surfaces', cell(1, length(supp.bodies)));
=======
                                     'contact_pts', cell(1, length(supp.bodies)),...
                                     'support_logic_map', cell(1, length(supp.bodies)),...
                                     'mu', cell(1, length(supp.bodies)),...
                                     'use_support_surface', cell(1, length(supp.bodies)),...
                                     'support_surface', cell(1, length(supp.bodies)));
>>>>>>> aede0304
      for j = 1:length(supp.bodies)
        qp_input.support_data(j).body_id = supp.bodies(j);
        qp_input.support_data(j).contact_pts = supp.contact_pts{j};
        qp_input.support_data(j).support_logic_map = obj.planned_support_command;
        qp_input.support_data(j).mu = obj.mu;
        qp_input.support_data(j).use_support_surface = supp.use_support_surface(j);
        qp_input.support_data(j).support_surface = supp.support_surface{j};
      end
      
      qp_input.param_set_name = obj.gain_set_;
      
      if supp_idx < length(obj.supports)
        next_support = obj.supports(supp_idx + 1);
      else
        next_support = obj.supports(supp_idx);
      end
      obj = obj.updatePlanShift(t_global, kinsol, qp_input, contact_force_detected, next_support);
      qp_input = obj.applyPlanShift(qp_input);
      
<<<<<<< HEAD
      if(~isempty(obj.joint_pd_override_data))
        for j = 1:length(obj.joint_pd_override_data.position_ind)
          qp_input.joint_pd_override(end+1) = struct('position_ind',obj.joint_pd_override_data.position_ind(j),...
            'qi_des',qp_input.whole_body_data.q_des(obj.joint_pd_override_data.position_ind(j)),...
            'qdi_des',0,...
            'kp',obj.joint_pd_override_data.kp(j),...
            'kd',obj.joint_pd_override_data.kd(j),...
            'weight',obj.joint_pd_override_data.weight(j));
        end
=======
      if(~isempty(obj.untracked_joint_inds))
        for j = 1:length(obj.untracked_joint_inds)
          qp_input.joint_pd_override(end+1) = struct('position_ind',obj.untracked_joint_inds(j),...
                                                     'qi_des',q(obj.untracked_joint_inds(j)),...
                                                     'qdi_des',qd(obj.untracked_joint_inds(j)),...
                                                     'kp',0,...
                                                     'kd',0,...
                                                     'weight',0);
        end
        % In DRCPlanEval, it smoothes between the current
        % qp_input.whole_body_data and the qtraj in the next plan. Since we
        % always plan from the current posture, for the untracked joints,
        % we should set the q_des to the current posture.
        qp_input.whole_body_data.q_des(obj.untracked_joint_inds) = q(obj.untracked_joint_inds);
        qp_input.whole_body_data.constrained_dofs = setdiff(qp_input.whole_body_data.constrained_dofs,obj.untracked_joint_inds);
>>>>>>> aede0304
      end
      
      obj.last_qp_input = qp_input;
    end
<<<<<<< HEAD
    
    % not part of interface:
    function body_motions = getBodyMotions(obj)
      body_motions = obj.body_motions;
    end
    
    function zmptraj = getZMPTrajectory(obj)
      zmptraj = obj.zmptraj;
    end
    
    function comtraj = getCenterOfMassTrajectory(obj)
      comtraj = obj.comtraj;
    end
  end
  
  methods(Access=private)
    function obj = updateSwingTrajectory(obj, t_plan, body_motion_ind, body_t_ind, kinsol, qd)
      body_motion_data = obj.body_motions(body_motion_ind);
      
      [x0_xyzquat, J] = obj.robot.forwardKin(kinsol, body_motion_data.body_id, [0;0;0], 2);
      xd0_xyzquat = J * qd;
=======

    function obj = updateSwingTrajectory(obj, t_plan, body_motion_ind, body_t_ind, kinsol, qd)
      body_motion_data = obj.body_motions(body_motion_ind);

      [x0_xyzquat, J] = obj.robot.forwardKin(kinsol, body_motion_data.body_id, [0;0;0], 2);
      xd0_xyzquat = J * qd;

      % Undo our plan shift, since it will be reapplied later
      x0_xyzquat(obj.plan_shift_body_motion_inds) = x0_xyzquat(obj.plan_shift_body_motion_inds) + obj.plan_shift(obj.plan_shift_body_motion_inds);

>>>>>>> aede0304
      [x0_expmap,dexpmap2dquat] = quat2expmap(x0_xyzquat(4:7));
      xd0_xyzexpmap = [xd0_xyzquat(1:3);dexpmap2dquat*xd0_xyzquat(4:7)];
      
      
      x1_xyzexp = body_motion_data.coefs(:,body_t_ind+2, end);
      [x0_expmap,dx0_expmap] = unwrapExpmap(x1_xyzexp(4:6),x0_expmap);
      xd0_xyzexpmap(4:6) = dx0_expmap*xd0_xyzexpmap(4:6);
      x0_xyzexpmap = [x0_xyzquat(1:3);x0_expmap];
      xd0_xyzexpmap(1:3) = zeros(3,1);
<<<<<<< HEAD
      
=======

>>>>>>> aede0304
      xs = [x0_xyzexpmap, body_motion_data.coefs(:, body_t_ind+(2:4), end)];
      
      % If the current pose is pitched down more than the first aerial knot point, adjust the knot point to match the current pose
      T_x0_to_world_in_world = poseQuat2tform([xs(1:3,1); expmap2quat(xs(4:6,1))]);
      T_x1_to_world_in_world = poseQuat2tform([xs(1:3,2); expmap2quat(xs(4:6,2))]);
      xprime_x0 = T_x0_to_world_in_world * [1;0;0;0];
      xprime_x1 = T_x1_to_world_in_world * [1;0;0;0];
      if xprime_x0(3) < xprime_x1(3)
        xs(4:6,2) = quat2expmap(slerp(expmap2quat(xs(4:6,1)), expmap2quat(xs(4:6,3)), 0.1));
      end
<<<<<<< HEAD
      
      xdf = body_motion_data.coefs(:,body_t_ind+4,end-1);
      
      ts = body_motion_data.ts(body_t_ind+(1:4));
      qpSpline_options = struct('optimize_knot_times', false);
      [coefs, ts] = qpSpline(ts, xs, xd0_xyzexpmap, xdf, qpSpline_options);
      
=======

      xdf = body_motion_data.coefs(:,body_t_ind+4,end-1);

      ts = body_motion_data.ts(body_t_ind+(1:4));
      qpSpline_options = struct('optimize_knot_times', false);
      [coefs, ts] = qpSpline(ts, xs, xd0_xyzexpmap, xdf, qpSpline_options);

>>>>>>> aede0304
      % tt = linspace(ts(1), ts(end));
      % pp = mkpp(ts, coefs, 6);
      % xs = ppval(pp, tt);
      % xds = ppval(fnder(pp, 1), tt);
      % obj.lcmgl.glPointSize(5);
      % obj.lcmgl.points(xs(1,:), xs(2,:), xs(3,:));
<<<<<<< HEAD
      
=======

>>>>>>> aede0304
      % vscale = 0.1;
      % for j = 1:size(xs,2)
      %   obj.lcmgl.line3(xs(1,j), xs(2,j), xs(3,j), ...
      %               xs(1,j) + vscale*xds(1,j),...
      %               xs(2,j) + vscale*xds(2,j),...
      %               xs(3,j) + vscale*xds(3,j));
      % end
      % obj.lcmgl.switchBuffers();
<<<<<<< HEAD
      
      obj.body_motions(body_motion_ind).coefs(:,body_t_ind+(1:3),:) = coefs;
      obj.body_motions(body_motion_ind).ts(body_t_ind+(1:3)) = ts(1:3);
    end
    
=======

      obj.body_motions(body_motion_ind).coefs(:,body_t_ind+(1:3),:) = coefs;
      obj.body_motions(body_motion_ind).ts(body_t_ind+(1:3)) = ts(1:3);
    end

>>>>>>> aede0304
    function obj = updatePlanShift(obj, t_global, kinsol, qp_input, contact_force_detected, next_support)
      active_support_bodies = next_support.bodies;
      if any(active_support_bodies == obj.robot.foot_body_id.right) && contact_force_detected(obj.robot.foot_body_id.right)
        loading_foot = obj.robot.foot_body_id.right;
      elseif any(active_support_bodies == obj.robot.foot_body_id.left) && contact_force_detected(obj.robot.foot_body_id.left)
        loading_foot = obj.robot.foot_body_id.left;
      else
        return;
      end
      
      for j = 1:length(qp_input.body_motion_data)
        body_id = qp_input.body_motion_data(j).body_id;
        if body_id < 0
          body_id = obj.robot.getFrame(body_id).body_ind;
        end
        if body_id == loading_foot;
          foot_actual = obj.robot.forwardKin(kinsol, qp_input.body_motion_data(j).body_id, [0;0;0], 0);
          foot_des = evalCubicSplineSegment(t_global - qp_input.body_motion_data(j).ts(1), qp_input.body_motion_data(j).coefs);
          obj.plan_shift(1:3) = foot_des(1:3) - foot_actual(1:3);
          break
        end
      end
    end
    
    function qp_input = applyPlanShift(obj, qp_input)
<<<<<<< HEAD
      if obj.plan_shift_mode == QPLocomotionPlan.PLAN_SHIFT_XYZ ||...
          obj.plan_shift_mode == QPLocomotionPlan.PLAN_SHIFT_Z_AND_ZMP
        qp_input.zmp_data.x0(1:2) = qp_input.zmp_data.x0(1:2) - obj.plan_shift(1:2);
        qp_input.zmp_data.y0 = qp_input.zmp_data.y0 - obj.plan_shift(1:2);
      end
      if obj.plan_shift_mode == QPLocomotionPlan.PLAN_SHIFT_XYZ
        inds = 1:3;
      elseif obj.plan_shift_mode == QPLocomotionPlan.PLAN_SHIFT_Z_ONLY ||...
          obj.plan_shift_mode == QPLocomotionPlan.PLAN_SHIFT_Z_AND_ZMP
        inds = 3;
      else
        inds = [];
=======
      qp_input.zmp_data.x0(obj.plan_shift_zmp_inds) = qp_input.zmp_data.x0(obj.plan_shift_zmp_inds) - obj.plan_shift(obj.plan_shift_zmp_inds);
      qp_input.zmp_data.y0(obj.plan_shift_zmp_inds) = qp_input.zmp_data.y0(obj.plan_shift_zmp_inds) - obj.plan_shift(obj.plan_shift_zmp_inds);

      inds = obj.plan_shift_body_motion_inds;
      for j = 1:length(qp_input.body_motion_data)
        qp_input.body_motion_data(j).coefs(inds,:,end) = qp_input.body_motion_data(j).coefs(inds,:,end) - obj.plan_shift(inds);
      end
      qp_input.whole_body_data.q_des(inds) = qp_input.whole_body_data.q_des(inds) - obj.plan_shift(inds);
    end

    function [ytraj, v] = simulatePointMassBiped(obj, r)
      typecheck(r, 'PointMassBiped');
      typecheck(obj.robot, 'Biped');

      link_trajectories = obj.getLinkTrajectories();

      r_ind = [];
      l_ind = [];
      for j = 1:length(link_trajectories)
        if link_trajectories(j).link_ndx == obj.robot.getFrame(obj.robot.foot_frame_id.right).body_ind
          r_ind = j;
        elseif link_trajectories(j).link_ndx == obj.robot.getFrame(obj.robot.foot_frame_id.left).body_ind
          l_ind = j;
        end
      end

      breaks = obj.zmptraj.getBreaks();
      traj = PPTrajectory(foh(breaks, obj.zmptraj.eval(breaks)));
      rtraj = PPTrajectory(foh(breaks, link_trajectories(r_ind).traj.eval(breaks)));
      ltraj = PPTrajectory(foh(breaks, link_trajectories(l_ind).traj.eval(breaks)));
      contact = false(2, length(obj.support_times));
      for j = 1:length(obj.support_times)
        if any(obj.supports(j).bodies == obj.robot.foot_body_id.right)
          contact(1,j) = true;
        end
        if any(obj.supports(j).bodies == obj.robot.foot_body_id.left)
          contact(2,j) = true;
        end
      end
      ctraj = PPTrajectory(zoh(obj.support_times, contact));
      if ~isa(obj.comtraj, 'Trajectory')
        obj.comtraj = ExpPlusPPTrajectory(obj.comtraj.breaks,...
                                          obj.comtraj.K,...
                                          obj.comtraj.A,...
                                          obj.comtraj.alpha,...
                                          obj.comtraj.gamma);
>>>>>>> aede0304
      end
      for j = 1:length(qp_input.body_motion_data)
        qp_input.body_motion_data(j).coefs(inds,:,end) = qp_input.body_motion_data(j).coefs(inds,:,end) - obj.plan_shift(inds);
      end
      qp_input.whole_body_data.q_des(inds) = qp_input.whole_body_data.q_des(inds) - obj.plan_shift(inds);
    end
<<<<<<< HEAD
    
    function obj = setCOMTraj(obj)
      ts = obj.qtraj.getBreaks();
      % this deals with the case of a constant trajectory
      com_poses = zeros(2,length(ts));
      for j = 1:numel(ts)
        kinsol = obj.robot.doKinematics(obj.qtraj.eval(ts(j)));
        com_position = obj.robot.getCOM(kinsol);
        com_poses(:,j) = com_position(1:2);
      end
      obj.comtraj = PPTrajectory(pchip(ts,com_poses));
    end
    
    function obj = setLQR_for_COM(obj)
      Q = diag([10 10 1 1]);
      R = 0.0001*eye(2);
      A = [zeros(2),eye(2); zeros(2,4)];
      B = [zeros(2); eye(2)];
      [~,S,~] = lqr(A,B,Q,R);
      % set the Qy to zero since we only want to stabilize COM
      obj.default_qp_input_.zmp_data.Qy = 0*obj.default_qp_input_.zmp_data.Qy;
      obj.default_qp_input_.zmp_data.A = A;
      obj.default_qp_input_.zmp_data.B = B;
      obj.default_qp_input_.zmp_data.R = R;
      obj.default_qp_input_.zmp_data.S = S;
=======

    function draw_lcmgl(obj, lcmgl)
      function plot_traj_foh(traj, color)
        ts = traj.getBreaks();
        pts = traj.eval(ts);
        if size(pts,1) == 2
          pts = [pts; zeros(1,size(pts,2))];
        end
        lcmgl.glColor3f(color(1), color(2), color(3));
        lcmgl.glBegin(lcmgl.LCMGL_LINES);
        for j = 1:length(ts)-1
          lcmgl.glVertex3f(pts(1,j), pts(2,j),pts(3,j));
          lcmgl.glVertex3f(pts(1,j+1), pts(2,j+1), pts(3,j+1));
        end
        lcmgl.glEnd();
      end

      link_trajectories = obj.getLinkTrajectories();
      for j = 1:length(link_trajectories)
        if ~isempty(link_trajectories(j).traj)
          plot_traj_foh(link_trajectories(j).traj, [0.8, 0.8, 0.2]);
        else
          plot_traj_foh(link_trajectories(j).traj_min, [0.8, 0.8, 0.2]);
          plot_traj_foh(link_trajectories(j).traj_max, [0.2, 0.8, 0.8]);
        end
      end
      if ~isa(obj.comtraj, 'Trajectory')
        obj.comtraj = ExpPlusPPTrajectory(obj.comtraj.breaks,...
                                          obj.comtraj.K,...
                                          obj.comtraj.A,...
                                          obj.comtraj.alpha,...
                                          obj.comtraj.gamma);
      end
      plot_traj_foh(obj.comtraj, [0,1,0]);
      plot_traj_foh(obj.zmptraj, [0,0,1]);
    end

    function link_trajectories = getLinkTrajectories(obj)
      link_trajectories = struct('link_ndx', {}, 'traj', {}, 'min_traj', {}, 'max_traj', {});
      for j = 1:length(obj.body_motions)
        link_trajectories(j).link_ndx = obj.body_motions(j).body_id;
        link_trajectories(j).traj = PPTrajectory(mkpp(obj.body_motions(j).ts, obj.body_motions(j).coefs, size(obj.body_motions(j).coefs, 1)));
      end
>>>>>>> aede0304
    end
    
    function obj = setCOMTraj(obj)
      ts = obj.qtraj.getBreaks();
      % this deals with the case of a constant trajectory
      com_poses = zeros(2,length(ts));
      for j = 1:numel(ts)
        kinsol = obj.robot.doKinematics(obj.qtraj.eval(ts(j)));
        com_position = obj.robot.getCOM(kinsol);
        com_poses(:,j) = com_position(1:2);
      end
      obj.comtraj = PPTrajectory(pchip(ts,com_poses));      
    end

    function obj = setLQR_for_COM(obj)
      Q = diag([10 10 1 1]);
      R = 0.0001*eye(2);
      A = [zeros(2),eye(2); zeros(2,4)];
      B = [zeros(2); eye(2)];
      [~,S,~] = lqr(A,B,Q,R);
      % set the Qy to zero since we only want to stabilize COM
      obj.default_qp_input.zmp_data.Qy = 0*obj.default_qp_input.zmp_data.Qy;
      obj.default_qp_input.zmp_data.A = A;
      obj.default_qp_input.zmp_data.B = B;
      obj.default_qp_input.zmp_data.R = R;
      obj.default_qp_input.zmp_data.S = S;
    end
    
  end
  
  methods(Static)
    function obj = from_standing_state(x0, biped, support_state, options)
<<<<<<< HEAD
      
      if nargin < 3
=======

      if nargin < 3 || isempty(support_state)
>>>>>>> aede0304
        support_state = RigidBodySupportState(biped, [biped.foot_body_id.right, biped.foot_body_id.left]);
      end
      if nargin < 4
        options = struct();
      end
      options = applyDefaults(options, struct('center_pelvis', true));
      
      obj = QPLocomotionPlan(biped);
      obj.support_times = [0, inf];
      obj.duration_ = inf;
      obj.supports = [support_state, support_state];
      obj.is_quasistatic = true;
      
      nq = obj.robot.getNumPositions();
      q0 = x0(1:nq);
      kinsol = doKinematics(obj.robot, q0);
      
      
      pelvis_id = obj.robot.findLinkId('pelvis');
      pelvis_current_xyzquat = forwardKin(obj.robot,kinsol,pelvis_id,[0;0;0],2);
      if options.center_pelvis
        foot_pos = [obj.robot.forwardKin(kinsol, obj.robot.foot_frame_id.right, [0;0;0]),...
          obj.robot.forwardKin(kinsol, obj.robot.foot_frame_id.left, [0;0;0])];
        comgoal = mean(foot_pos(1:2,:), 2);
        pelvis_target_xyzquat = [mean(foot_pos(1:2,:), 2); pelvis_current_xyzquat(3:end)];
      else
        comgoal = obj.robot.getCOM(kinsol);
        comgoal = comgoal(1:2);
        pelvis_target_xyzquat = pelvis_current_xyzquat;
      end
      
      obj.zmptraj = comgoal;
      [~, obj.V, obj.comtraj, obj.LIP_height] = obj.robot.planZMPController(comgoal, q0);
<<<<<<< HEAD
      
      obj.body_motions = [BodyMotionData(obj.robot.foot_body_id.right, [0, inf]),...
        BodyMotionData(obj.robot.foot_body_id.left, [0, inf]),...
        BodyMotionData(pelvis_id, [0, inf])];
=======

      obj.body_motions = [BodyMotionData(obj.robot.foot_body_id.right, [0, inf]),...
                          BodyMotionData(obj.robot.foot_body_id.left, [0, inf]),...
                          BodyMotionData(pelvis_id, [0, inf])];
>>>>>>> aede0304
      rfoot_xyzquat = forwardKin(obj.robot,kinsol,obj.robot.foot_body_id.right,[0;0;0],2);
      rfoot_xyzexpmap = [rfoot_xyzquat(1:3);quat2expmap(rfoot_xyzquat(4:7))];
      obj.body_motions(1).coefs = cat(3, zeros(6,1,3), reshape(rfoot_xyzexpmap,[6,1,1]));
      obj.body_motions(1).in_floating_base_nullspace = true(1, 2);
<<<<<<< HEAD
      
=======

>>>>>>> aede0304
      lfoot_xyzquat = forwardKin(obj.robot,kinsol,obj.robot.foot_body_id.left,[0;0;0],2);
      lfoot_xyzexpmap = [lfoot_xyzquat(1:3);quat2expmap(lfoot_xyzquat(4:7))];
      obj.body_motions(2).coefs = cat(3, zeros(6,1,3),reshape(lfoot_xyzexpmap,[6,1,1]));
      obj.body_motions(2).in_floating_base_nullspace = true(1, 2);
<<<<<<< HEAD
      
      pelvis_target_xyzexpmap = [pelvis_target_xyzquat(1:3);quat2expmap(pelvis_target_xyzquat(4:7))];
      obj.body_motions(3).coefs = cat(3, zeros(6,1,3),reshape(pelvis_target_xyzexpmap,[6,1,1,]));
      obj.body_motions(3).in_floating_base_nullspace = false(1, 2);
      
=======

      pelvis_target_xyzexpmap = [pelvis_target_xyzquat(1:3);quat2expmap(pelvis_target_xyzquat(4:7))];
      obj.body_motions(3).coefs = cat(3, zeros(6,1,3),reshape(pelvis_target_xyzexpmap,[6,1,1,]));
      obj.body_motions(3).in_floating_base_nullspace = false(1, 2);

>>>>>>> aede0304
      obj.zmp_final = comgoal;
      obj.qtraj = x0(1:nq);
      obj.comtraj = comgoal;
      obj.gain_set_ = 'standing';
    end
    
    function obj = from_biped_footstep_plan(footstep_plan, biped, x0, zmp_options)
      if nargin < 4
        zmp_options = struct();
      end
      for j = 1:length(footstep_plan.footsteps)
        footstep_plan.footsteps(j).walking_params = applyDefaults(struct(footstep_plan.footsteps(j).walking_params),...
          biped.default_walking_params);
      end
      [zmp_knots, foot_motion_data] = biped.planZMPTraj(x0(1:biped.getNumPositions()), footstep_plan.footsteps, zmp_options);
      obj = QPLocomotionPlan.from_biped_foot_and_zmp_knots(foot_motion_data, zmp_knots, biped, x0);
    end
<<<<<<< HEAD
    
=======

>>>>>>> aede0304
    function obj = from_biped_foot_and_zmp_knots(foot_motion_data, zmp_knots, biped, x0, options)
      if nargin < 5
        options = struct();
      end
      options = applyDefaults(options, struct('pelvis_height_above_sole', biped.default_walking_params.pelvis_height_above_foot_sole));
      if isempty(options.pelvis_height_above_sole)
        kinsol = doKinematics(biped, x0(1:biped.getNumPositions()));
        pelvis_pos = forwardKin(biped, kinsol, biped.findLinkId('pelvis'), [0;0;0]);
        feetPosition = biped.feetPosition(x0(1:biped.getNumPositions()));
        options.pelvis_height_above_sole = pelvis_pos(3) - mean([feetPosition.right(3), feetPosition.left(3)]);
      end
      
      obj = QPLocomotionPlan(biped);
      arm_inds = biped.findPositionIndices('arm');
      obj.qtraj(arm_inds) = x0(arm_inds);
      % obj.qtraj = x0(1:biped.getNumPositions());
      
      [obj.supports, obj.support_times] = QPLocomotionPlan.getSupports(zmp_knots);
      obj.zmptraj = QPLocomotionPlan.getZMPTraj(zmp_knots);
<<<<<<< HEAD
      [~, obj.V, obj.comtraj, ~] = biped.planZMPController(obj.zmptraj, x0, options);
      pelvis_motion_data = biped.getPelvisMotionForWalking(foot_motion_data, obj.supports, obj.support_times, options);
      obj.body_motions = [foot_motion_data, pelvis_motion_data];
      
      obj.duration_ = obj.support_times(end)-obj.support_times(1)-0.001;
=======
      [~, obj.V, obj.comtraj, ~] = biped.planZMPController(obj.zmptraj, obj.x0, options);
      pelvis_motion_data = biped.getPelvisMotionForWalking(foot_motion_data, obj.supports, obj.support_times, options);
      obj.body_motions = [foot_motion_data, pelvis_motion_data];

      obj.duration = obj.support_times(end)-obj.support_times(1)-0.001;
>>>>>>> aede0304
      obj.zmp_final = obj.zmptraj.eval(obj.zmptraj.tspan(end));
      if isa(obj.V.S, 'ConstantTrajectory')
        obj.V.S = fasteval(obj.V.S, 0);
      end
      obj.LIP_height = biped.default_walking_params.nominal_LIP_COM_height;
      obj.gain_set_ = 'walking';
    end
<<<<<<< HEAD
=======

    function obj = from_point_mass_biped_plan(plan, biped, x0, param_set_name)
      error('this needs to be updated to use exponential map rotations');
      if nargin < 4
        param_set_name = 'recovery';
      end
      typecheck(biped, 'Biped');
      typecheck(plan, 'PointMassBipedPlan');

      foot_start = biped.feetPosition(x0(1:biped.getNumPositions()));
      body_ind = struct('right', biped.getFrame(biped.foot_frame_id.right).body_ind,...
                        'left', biped.getFrame(biped.foot_frame_id.left).body_ind);
      body_ind_list = [body_ind.right, body_ind.left];
      initial_supports = RigidBodySupportState(biped, body_ind_list(plan.support(:,1)));
      zmp_knots = struct('t', 0, 'zmp', plan.qcop(:,1), 'supp', initial_supports);

      offset = [-0.048; 0; 0.0811; 0;0;0];
      foot_origin_knots = struct('t', plan.ts(1),...
                                 'right', foot_start.right + offset,...
                                 'left', foot_start.left + offset,...
                                 'is_liftoff', false,...
                                 'is_landing', false,...
                                 'toe_off_allowed', struct('right', false, 'left', false));
      motion = [any(abs(diff(plan.qr, 1, 2)) >= 0.005), false;
                any(abs(diff(plan.ql, 1, 2)) >= 0.005), false];
      warning('ignoring roll and pitch')
      for j = 2:length(plan.ts)
        foot_origin_knots(end+1).t = plan.ts(j);
        if motion(1,j) || motion(1,j-1)
          zr = 0.025;
        else
          zr = 0;
        end
        if motion(2,j) || motion(2, j-1)
          zl = 0.025;
        else
          zl = 0;
        end
        foot_origin_knots(end).right = [plan.qr(:,j); zr; 0; 0; foot_start.right(6)] + offset;
        foot_origin_knots(end).left = [plan.ql(:,j); zl; 0; 0; foot_start.left(6)] + offset;
        foot_origin_knots(end).is_liftoff = any(plan.support(:,j) < plan.support(:,j-1));
        if j > 2
          foot_origin_knots(end).is_landing = any(plan.support(:,j) > plan.support(:,j-1));
        else
          foot_origin_knots(end).is_landing = false;
        end
        foot_origin_knots(end).toe_off_allowed = struct('right', false, 'left', false);

        zmp_knots(end+1).t = plan.ts(j);
        zmp_knots(end).zmp = plan.qcop(:,j);
        zmp_knots(end).supp = RigidBodySupportState(biped, body_ind_list(plan.support(:,j)));
      end

      foot_origin_knots(end+1) = foot_origin_knots(end);
      foot_origin_knots(end).t = foot_origin_knots(end-1).t + (plan.ts(end)-plan.ts(end-1));

      zmp_knots(end+1) = zmp_knots(end);
      zmp_knots(end).t = zmp_knots(end).t + (plan.ts(end)-plan.ts(end-1));

      obj = QPLocomotionPlan.from_biped_foot_and_zmp_knots(foot_origin_knots, zmp_knots, biped, x0, struct('pelvis_height_above_sole', []));
      obj.default_qp_input.whole_body_data.constrained_dofs = biped.findPositionIndices('neck');
      obj.gain_set = param_set_name;
    end
>>>>>>> aede0304
    
    function obj = from_quasistatic_qtraj(biped, qtraj, options)
      if nargin < 3
        options = struct();
      end
      options = applyDefaults(options, struct('bodies_to_track', [biped.findLinkId('pelvis'),...
<<<<<<< HEAD
        biped.foot_body_id.right,...
        biped.foot_body_id.left],...
        'quat_task_to_world',repmat([1;0;0;0],1,3),...
        'translation_task_to_world',zeros(3,3),...
        'bodies_to_control_when_in_contact', biped.findLinkId('pelvis')));
      
=======
                                                                  biped.foot_body_id.right,...
                                                                  biped.foot_body_id.left],...
                                              'quat_task_to_world',repmat([1;0;0;0],1,3),...
                                              'translation_task_to_world',zeros(3,3),...
                                              'bodies_to_control_when_in_contact', biped.findLinkId('pelvis'),...
                                              'track_com_traj',false));

>>>>>>> aede0304
      num_bodies_to_track = length(options.bodies_to_track);
      sizecheck(options.quat_task_to_world,[4,num_bodies_to_track]);
      sizecheck(options.translation_task_to_world,[3,num_bodies_to_track]);
      
      if(~isfield(options,'zero_final_acceleration'))
        options.zero_final_acceleration = false;
      end
      % handle the case where qtraj is a constant trajectory
      if isa(qtraj,'ConstantTrajectory')
        q0 = qtraj.eval(0);
        qtraj = PPTrajectory(zoh([0, inf], [q0, q0]));
      end
      ts = qtraj.getBreaks();
      if(options.zero_final_acceleration)
        % Append a zero-order-hold trajectory at the end
        qtraj_pp = qtraj.pp;
        
        ts = [ts ts(end)+0.05];
        qtraj_coefs = reshape(qtraj_pp.coefs,[qtraj_pp.dim,qtraj_pp.pieces,qtraj_pp.order]);
        qtraj_coefs = cat(2,qtraj_coefs,reshape([zeros(qtraj_pp.dim,qtraj_pp.order-1) qtraj_coefs(:,end,end)],[qtraj_pp.dim,1,qtraj_pp.order]));
        qtraj_pp = mkpp(ts,reshape(qtraj_coefs,[],qtraj_pp.order),qtraj_pp.dim);
        qtraj = PPTrajectory(qtraj_pp);
      end
      q0 = qtraj.eval(qtraj.tspan(1));
      x0 = [q0; zeros(biped.getNumVelocities(), 1)];
      obj = QPLocomotionPlan.from_standing_state(x0, biped);
      obj.qtraj = qtraj;
<<<<<<< HEAD
      obj.duration_ = obj.qtraj.tspan(end) - obj.qtraj.tspan(1);
      obj.support_times = [obj.qtraj.tspan(1); inf];
      
=======
      obj.duration = obj.qtraj.tspan(end) - obj.qtraj.tspan(1);
      obj.support_times = [obj.qtraj.tspan(1); inf];

>>>>>>> aede0304
      if isfield(options,'supports') && isfield(options,'support_times')
        obj.supports = options.supports;
        obj.support_times = options.support_times;
      end
<<<<<<< HEAD
      
=======

>>>>>>> aede0304
      for j = 1:num_bodies_to_track
        if options.bodies_to_track(j) == biped.findLinkId('r_hand')
          obj.constrained_dofs = setdiff(obj.constrained_dofs, findPositionIndices(obj.robot,'r_arm'));
        elseif options.bodies_to_track(j) == biped.findLinkId('l_hand')
          obj.constrained_dofs = setdiff(obj.constrained_dofs, findPositionIndices(obj.robot,'l_arm'));
        end
      end
<<<<<<< HEAD
      
=======

>>>>>>> aede0304
      
      body_poses = zeros([7, length(ts), num_bodies_to_track]);
      body_velocity = zeros([7,length(ts), num_bodies_to_track]);
      body_xyzexpmap = zeros([6, length(ts), num_bodies_to_track]);
      body_xyzexpmap_dot = zeros([6, length(ts), num_bodies_to_track]);
      body_R_world_to_task = zeros(3, 3, num_bodies_to_track);
      body_translation_world_to_task = zeros(3, num_bodies_to_track);
      for i = 1:length(options.bodies_to_track)
        body_R_world_to_task(:,:,i) = quat2rotmat(quatConjugate(options.quat_task_to_world(:,i)));
        body_translation_world_to_task(:,i) = -body_R_world_to_task(:,:,i)*options.translation_task_to_world(:,i);
      end
      
      for i = 1:numel(ts)
        qi = qtraj.eval(ts(i));
        vi = qtraj.deriv(ts(i));
        kinsol = doKinematics(obj.robot,qi);
        for j = 1:num_bodies_to_track
          [body_poses(:,i,j),Jij] = obj.robot.forwardKin(kinsol, options.bodies_to_track(j), [0;0;0], 2);
          body_velocity(:,i,j) = Jij*vi;
          body_poses(1:3,i,j) = body_R_world_to_task(:,:,j)*body_poses(1:3,i,j)+body_translation_world_to_task(:,j);
          body_poses(4:7,i,j) = quatProduct(quatConjugate(options.quat_task_to_world(:,j)),body_poses(4:7,i,j));
          body_velocity(1:3,i,j) = body_R_world_to_task(:,:,j)*body_velocity(1:3,i,j);
          body_velocity(4:7,i,j) = quatProduct(quatConjugate(options.quat_task_to_world(:,j)),body_velocity(4:7,i,j));
          body_xyzexpmap(1:3,i,j) = body_poses(1:3,i,j);
          body_xyzexpmap_dot(1:3,i,j) = body_velocity(1:3,i,j);
        end
      end
      for j = 1:num_bodies_to_track
        [body_xyzexpmap(4:6,:,j),body_xyzexpmap_dot(4:6,:,j)] = quat2expmapSequence(body_poses(4:7,:,j),body_velocity(4:7,:,j));
      end
<<<<<<< HEAD
      
=======

>>>>>>> aede0304
      obj.body_motions = BodyMotionData.empty();
      for j = 1:numel(options.bodies_to_track)
        obj.body_motions(j) = BodyMotionData.from_body_xyzexp_and_xyzexpdot(options.bodies_to_track(j), ts, body_xyzexpmap(:,:,j), body_xyzexpmap_dot(:,:,j));
        obj.body_motions(j).quat_task_to_world = options.quat_task_to_world(:,j);
        obj.body_motions(j).translation_task_to_world = options.translation_task_to_world(:,j);
        if ismember(options.bodies_to_track(j), options.bodies_to_control_when_in_contact)
          obj.body_motions(j).control_pose_when_in_contact = true(1, numel(obj.body_motions(j).ts));
        end
      end
<<<<<<< HEAD
      
      obj.gain_set_ = 'manip';
      obj = obj.setCOMTraj();
      obj = obj.setLQR_for_COM();
=======

      obj.gain_set = 'manip';
      if(options.track_com_traj)
        obj = obj.setCOMTraj();
        obj = obj.setLQR_for_COM();
      end
>>>>>>> aede0304
    end
  end
  
  methods(Static, Access=private)
    function [supports, support_times] = getSupports(zmp_knots)
      supports = [zmp_knots.supp];
      support_times = [zmp_knots.t];
    end
    
    function zmptraj = getZMPTraj(zmp_knots)
      zmptraj = PPTrajectory(foh([zmp_knots.t], [zmp_knots.zmp]));
      zmptraj = setOutputFrame(zmptraj, SingletonCoordinateFrame('desiredZMP',2,'z',{'x_zmp','y_zmp'}));
    end
  end
end<|MERGE_RESOLUTION|>--- conflicted
+++ resolved
@@ -12,12 +12,8 @@
     comtraj = [];
     mu = 0.5;
     plan_shift = zeros(6,1);
-<<<<<<< HEAD
-    plan_shift_mode = QPLocomotionPlan.PLAN_SHIFT_Z_AND_ZMP;
-=======
     plan_shift_zmp_inds = 1:2;
     plan_shift_body_motion_inds = 3;
->>>>>>> aede0304
     g = 9.81; % gravity m/s^2
     is_quasistatic = false;
     constrained_dofs = [];
@@ -25,25 +21,10 @@
     planned_support_command = QPControllerPlan.support_logic_maps.require_support; % when the plan says a given body is in support, require the controller to use that support. To allow the controller to use that support only if it thinks the body is in contact with the terrain, try QPControllerPlan.support_logic_maps.kinematic_or_sensed;
     
     last_qp_input;
-<<<<<<< HEAD
-    
-    lcmgl = LCMGLClient('locomotion_plan');
-    joint_pd_override_data
-    
-=======
-
+    
     lcmgl = LCMGLClient('locomotion_plan');
     untracked_joint_inds % The indices of the joints being un-tracked. The joint could be un-tracked if the body end effector is tracked.
-
-    MIN_KNEE_ANGLE = 0.7;
-    KNEE_KP = 40;
-    KNEE_KD = 4;
-    KNEE_WEIGHT = 1;
-
-  end
-
-  properties(Access=protected)
->>>>>>> aede0304
+    
     toe_off_active = struct('right', false, 'left', false);
   end
   
@@ -68,14 +49,10 @@
       obj.default_qp_input_ = atlasControllers.QPInputConstantHeight();
       obj.default_qp_input_.whole_body_data.q_des = zeros(obj.robot.getNumPositions(), 1);
       obj.constrained_dofs = [findPositionIndices(obj.robot,'arm');findPositionIndices(obj.robot,'neck');findPositionIndices(obj.robot,'back_bkz');findPositionIndices(obj.robot,'back_bky')];
-<<<<<<< HEAD
-      obj.joint_pd_override_data = struct('position_ind',{},'kp',{},'kd',{},'weight',{});
+      obj.untracked_joint_inds = [];
       
       %TODO: create mex pointer
       
-=======
-      obj.untracked_joint_inds = [];
->>>>>>> aede0304
     end
     
     function next_plan = getSuccessor(obj, t, x)
@@ -90,7 +67,7 @@
       % @param contact_force_detected num_bodies vector indicating whether contact force
       %                               was detected on that body. Default: zeros(num_bodies,1)
       % the robot which would be expensive to compute (such as terrain contact points)
-      
+
       if nargin < 5
         contact_force_detected = zeros(rpc.num_bodies, 1);
       end
@@ -124,7 +101,6 @@
       
       if obj.is_quasistatic
         if isnumeric(obj.comtraj)
-<<<<<<< HEAD
           com_state = obj.comtraj;
         else
           com_state = fasteval(obj.comtraj,t_plan);
@@ -134,17 +110,6 @@
           com_state = [com_state;0*com_state];
         end
         
-=======
-          com_state = obj.comtraj;          
-        else
-          com_state = fasteval(obj.comtraj,t_plan);
-        end
-
-        if size(com_state,1) == 2;
-            com_state = [com_state;0*com_state];
-        end
-
->>>>>>> aede0304
         qp_input.zmp_data.x0 = com_state;
         qp_input.zmp_data.y0 = com_state(1:2);
       else
@@ -155,11 +120,7 @@
           qp_input.zmp_data.y0 = fasteval(obj.zmptraj, t_plan);
         end
       end
-<<<<<<< HEAD
-      
-=======
-
->>>>>>> aede0304
+      
       qp_input.zmp_data.S = obj.V.S;
       
       if isnumeric(obj.V.s1)
@@ -169,28 +130,17 @@
       end
       
       kinsol = doKinematics(obj.robot, q);
-<<<<<<< HEAD
-      
-      if t_plan < obj.support_times(1)
-=======
 
       if t_plan <= obj.support_times(1)
->>>>>>> aede0304
         supp_idx = 1;
       elseif t_plan >= obj.support_times(end)
         supp_idx = length(obj.supports);
       else
         supp_idx = find(obj.support_times<t_plan,1,'last');
       end
-<<<<<<< HEAD
       
       pelvis_has_tracking = false;
       
-=======
-
-      pelvis_has_tracking = false;
-
->>>>>>> aede0304
       for j = 1:length(obj.body_motions)
         body_id = obj.body_motions(j).body_id;
         if body_id < 0
@@ -200,11 +150,7 @@
           kny_ind = rpc.position_indices.r_leg_kny;
           foot_name = 'right';
           other_foot = obj.robot.foot_body_id.left;
-<<<<<<< HEAD
           
-=======
-
->>>>>>> aede0304
         elseif body_id == obj.robot.foot_body_id.left
           kny_ind = rpc.position_indices.l_leg_kny;
           foot_name = 'left';
@@ -213,19 +159,11 @@
           kny_ind = [];
           other_foot = [];
         end
-<<<<<<< HEAD
         
         body_t_ind = obj.body_motions(j).findTInd(t_plan);
         if ~isempty(kny_ind)
           if ~obj.toe_off_active.(foot_name)
             if any(obj.supports(supp_idx).bodies == body_id) && q(kny_ind) < obj.MIN_KNEE_ANGLE % && any(obj.supports(supp_idx).bodies == other_foot)
-=======
-
-        body_t_ind = obj.body_motions(j).findTInd(t_plan);
-        if ~isempty(kny_ind)
-          if ~obj.toe_off_active.(foot_name)
-            if any(obj.supports(supp_idx).bodies == body_id) && q(kny_ind) < obj.MIN_KNEE_ANGLE % && any(obj.supports(supp_idx).bodies == other_foot) 
->>>>>>> aede0304
               obj.toe_off_active.(foot_name) = (supp_idx < length(obj.supports)) && ~any(obj.supports(supp_idx+1).bodies == body_id);
             end
           else
@@ -234,18 +172,13 @@
               obj = obj.updateSwingTrajectory(t_plan, j, body_t_ind-1, kinsol, qd);
             end
           end
-<<<<<<< HEAD
           
-=======
-
->>>>>>> aede0304
           if obj.toe_off_active.(foot_name)
             body_mask = obj.supports(supp_idx).bodies == body_id;
             if ~isempty(obj.supports(supp_idx).contact_groups{body_mask})
               obj.supports(supp_idx) = obj.supports(supp_idx).setContactPts(body_mask, rpc.contact_groups{body_id}.toe, {'toe'});
             end
             qp_input.joint_pd_override(end+1) = struct('position_ind', kny_ind,...
-<<<<<<< HEAD
               'qi_des', obj.MIN_KNEE_ANGLE,...
               'qdi_des', 0,...
               'kp', obj.KNEE_KP,...
@@ -270,47 +203,14 @@
       
       assert(pelvis_has_tracking, 'Expecting a motion_motion_data element for the pelvis');
       
-=======
-                                                       'qi_des', obj.MIN_KNEE_ANGLE,...
-                                                       'qdi_des', 0,...
-                                                       'kp', obj.KNEE_KP,...
-                                                       'kd', obj.KNEE_KD,...
-                                                       'weight', obj.KNEE_WEIGHT);
-            if obj.body_motions(j).toe_off_allowed(body_t_ind)
-              obj = obj.updateSwingTrajectory(t_plan, j, body_t_ind, kinsol, qd);
-            end
-
-          end
-        end
-
-        qp_input.body_motion_data(j) = obj.body_motions(j).slice(body_t_ind);
-
-        qp_input.body_motion_data(j).ts = qp_input.body_motion_data(j).ts + obj.start_time;
-
-        if qp_input.body_motion_data(j).body_id == rpc.body_ids.pelvis
-          pelvis_has_tracking = true;
-        end
-
-      end
-
-      assert(pelvis_has_tracking, 'Expecting a motion_motion_data element for the pelvis');
-
->>>>>>> aede0304
       supp = obj.supports(supp_idx);
       
       qp_input.support_data = struct('body_id', cell(1, length(supp.bodies)),...
-<<<<<<< HEAD
         'contact_pts', cell(1, length(supp.bodies)),...
         'support_logic_map', cell(1, length(supp.bodies)),...
         'mu', cell(1, length(supp.bodies)),...
-        'contact_surfaces', cell(1, length(supp.bodies)));
-=======
-                                     'contact_pts', cell(1, length(supp.bodies)),...
-                                     'support_logic_map', cell(1, length(supp.bodies)),...
-                                     'mu', cell(1, length(supp.bodies)),...
                                      'use_support_surface', cell(1, length(supp.bodies)),...
                                      'support_surface', cell(1, length(supp.bodies)));
->>>>>>> aede0304
       for j = 1:length(supp.bodies)
         qp_input.support_data(j).body_id = supp.bodies(j);
         qp_input.support_data(j).contact_pts = supp.contact_pts{j};
@@ -330,17 +230,6 @@
       obj = obj.updatePlanShift(t_global, kinsol, qp_input, contact_force_detected, next_support);
       qp_input = obj.applyPlanShift(qp_input);
       
-<<<<<<< HEAD
-      if(~isempty(obj.joint_pd_override_data))
-        for j = 1:length(obj.joint_pd_override_data.position_ind)
-          qp_input.joint_pd_override(end+1) = struct('position_ind',obj.joint_pd_override_data.position_ind(j),...
-            'qi_des',qp_input.whole_body_data.q_des(obj.joint_pd_override_data.position_ind(j)),...
-            'qdi_des',0,...
-            'kp',obj.joint_pd_override_data.kp(j),...
-            'kd',obj.joint_pd_override_data.kd(j),...
-            'weight',obj.joint_pd_override_data.weight(j));
-        end
-=======
       if(~isempty(obj.untracked_joint_inds))
         for j = 1:length(obj.untracked_joint_inds)
           qp_input.joint_pd_override(end+1) = struct('position_ind',obj.untracked_joint_inds(j),...
@@ -356,12 +245,10 @@
         % we should set the q_des to the current posture.
         qp_input.whole_body_data.q_des(obj.untracked_joint_inds) = q(obj.untracked_joint_inds);
         qp_input.whole_body_data.constrained_dofs = setdiff(qp_input.whole_body_data.constrained_dofs,obj.untracked_joint_inds);
->>>>>>> aede0304
       end
       
       obj.last_qp_input = qp_input;
     end
-<<<<<<< HEAD
     
     % not part of interface:
     function body_motions = getBodyMotions(obj)
@@ -383,18 +270,10 @@
       
       [x0_xyzquat, J] = obj.robot.forwardKin(kinsol, body_motion_data.body_id, [0;0;0], 2);
       xd0_xyzquat = J * qd;
-=======
-
-    function obj = updateSwingTrajectory(obj, t_plan, body_motion_ind, body_t_ind, kinsol, qd)
-      body_motion_data = obj.body_motions(body_motion_ind);
-
-      [x0_xyzquat, J] = obj.robot.forwardKin(kinsol, body_motion_data.body_id, [0;0;0], 2);
-      xd0_xyzquat = J * qd;
 
       % Undo our plan shift, since it will be reapplied later
       x0_xyzquat(obj.plan_shift_body_motion_inds) = x0_xyzquat(obj.plan_shift_body_motion_inds) + obj.plan_shift(obj.plan_shift_body_motion_inds);
 
->>>>>>> aede0304
       [x0_expmap,dexpmap2dquat] = quat2expmap(x0_xyzquat(4:7));
       xd0_xyzexpmap = [xd0_xyzquat(1:3);dexpmap2dquat*xd0_xyzquat(4:7)];
       
@@ -404,11 +283,7 @@
       xd0_xyzexpmap(4:6) = dx0_expmap*xd0_xyzexpmap(4:6);
       x0_xyzexpmap = [x0_xyzquat(1:3);x0_expmap];
       xd0_xyzexpmap(1:3) = zeros(3,1);
-<<<<<<< HEAD
-      
-=======
-
->>>>>>> aede0304
+      
       xs = [x0_xyzexpmap, body_motion_data.coefs(:, body_t_ind+(2:4), end)];
       
       % If the current pose is pitched down more than the first aerial knot point, adjust the knot point to match the current pose
@@ -419,7 +294,6 @@
       if xprime_x0(3) < xprime_x1(3)
         xs(4:6,2) = quat2expmap(slerp(expmap2quat(xs(4:6,1)), expmap2quat(xs(4:6,3)), 0.1));
       end
-<<<<<<< HEAD
       
       xdf = body_motion_data.coefs(:,body_t_ind+4,end-1);
       
@@ -427,26 +301,13 @@
       qpSpline_options = struct('optimize_knot_times', false);
       [coefs, ts] = qpSpline(ts, xs, xd0_xyzexpmap, xdf, qpSpline_options);
       
-=======
-
-      xdf = body_motion_data.coefs(:,body_t_ind+4,end-1);
-
-      ts = body_motion_data.ts(body_t_ind+(1:4));
-      qpSpline_options = struct('optimize_knot_times', false);
-      [coefs, ts] = qpSpline(ts, xs, xd0_xyzexpmap, xdf, qpSpline_options);
-
->>>>>>> aede0304
       % tt = linspace(ts(1), ts(end));
       % pp = mkpp(ts, coefs, 6);
       % xs = ppval(pp, tt);
       % xds = ppval(fnder(pp, 1), tt);
       % obj.lcmgl.glPointSize(5);
       % obj.lcmgl.points(xs(1,:), xs(2,:), xs(3,:));
-<<<<<<< HEAD
-      
-=======
-
->>>>>>> aede0304
+      
       % vscale = 0.1;
       % for j = 1:size(xs,2)
       %   obj.lcmgl.line3(xs(1,j), xs(2,j), xs(3,j), ...
@@ -455,19 +316,11 @@
       %               xs(3,j) + vscale*xds(3,j));
       % end
       % obj.lcmgl.switchBuffers();
-<<<<<<< HEAD
       
       obj.body_motions(body_motion_ind).coefs(:,body_t_ind+(1:3),:) = coefs;
       obj.body_motions(body_motion_ind).ts(body_t_ind+(1:3)) = ts(1:3);
     end
     
-=======
-
-      obj.body_motions(body_motion_ind).coefs(:,body_t_ind+(1:3),:) = coefs;
-      obj.body_motions(body_motion_ind).ts(body_t_ind+(1:3)) = ts(1:3);
-    end
-
->>>>>>> aede0304
     function obj = updatePlanShift(obj, t_global, kinsol, qp_input, contact_force_detected, next_support)
       active_support_bodies = next_support.bodies;
       if any(active_support_bodies == obj.robot.foot_body_id.right) && contact_force_detected(obj.robot.foot_body_id.right)
@@ -493,20 +346,6 @@
     end
     
     function qp_input = applyPlanShift(obj, qp_input)
-<<<<<<< HEAD
-      if obj.plan_shift_mode == QPLocomotionPlan.PLAN_SHIFT_XYZ ||...
-          obj.plan_shift_mode == QPLocomotionPlan.PLAN_SHIFT_Z_AND_ZMP
-        qp_input.zmp_data.x0(1:2) = qp_input.zmp_data.x0(1:2) - obj.plan_shift(1:2);
-        qp_input.zmp_data.y0 = qp_input.zmp_data.y0 - obj.plan_shift(1:2);
-      end
-      if obj.plan_shift_mode == QPLocomotionPlan.PLAN_SHIFT_XYZ
-        inds = 1:3;
-      elseif obj.plan_shift_mode == QPLocomotionPlan.PLAN_SHIFT_Z_ONLY ||...
-          obj.plan_shift_mode == QPLocomotionPlan.PLAN_SHIFT_Z_AND_ZMP
-        inds = 3;
-      else
-        inds = [];
-=======
       qp_input.zmp_data.x0(obj.plan_shift_zmp_inds) = qp_input.zmp_data.x0(obj.plan_shift_zmp_inds) - obj.plan_shift(obj.plan_shift_zmp_inds);
       qp_input.zmp_data.y0(obj.plan_shift_zmp_inds) = qp_input.zmp_data.y0(obj.plan_shift_zmp_inds) - obj.plan_shift(obj.plan_shift_zmp_inds);
 
@@ -516,51 +355,6 @@
       end
       qp_input.whole_body_data.q_des(inds) = qp_input.whole_body_data.q_des(inds) - obj.plan_shift(inds);
     end
-
-    function [ytraj, v] = simulatePointMassBiped(obj, r)
-      typecheck(r, 'PointMassBiped');
-      typecheck(obj.robot, 'Biped');
-
-      link_trajectories = obj.getLinkTrajectories();
-
-      r_ind = [];
-      l_ind = [];
-      for j = 1:length(link_trajectories)
-        if link_trajectories(j).link_ndx == obj.robot.getFrame(obj.robot.foot_frame_id.right).body_ind
-          r_ind = j;
-        elseif link_trajectories(j).link_ndx == obj.robot.getFrame(obj.robot.foot_frame_id.left).body_ind
-          l_ind = j;
-        end
-      end
-
-      breaks = obj.zmptraj.getBreaks();
-      traj = PPTrajectory(foh(breaks, obj.zmptraj.eval(breaks)));
-      rtraj = PPTrajectory(foh(breaks, link_trajectories(r_ind).traj.eval(breaks)));
-      ltraj = PPTrajectory(foh(breaks, link_trajectories(l_ind).traj.eval(breaks)));
-      contact = false(2, length(obj.support_times));
-      for j = 1:length(obj.support_times)
-        if any(obj.supports(j).bodies == obj.robot.foot_body_id.right)
-          contact(1,j) = true;
-        end
-        if any(obj.supports(j).bodies == obj.robot.foot_body_id.left)
-          contact(2,j) = true;
-        end
-      end
-      ctraj = PPTrajectory(zoh(obj.support_times, contact));
-      if ~isa(obj.comtraj, 'Trajectory')
-        obj.comtraj = ExpPlusPPTrajectory(obj.comtraj.breaks,...
-                                          obj.comtraj.K,...
-                                          obj.comtraj.A,...
-                                          obj.comtraj.alpha,...
-                                          obj.comtraj.gamma);
->>>>>>> aede0304
-      end
-      for j = 1:length(qp_input.body_motion_data)
-        qp_input.body_motion_data(j).coefs(inds,:,end) = qp_input.body_motion_data(j).coefs(inds,:,end) - obj.plan_shift(inds);
-      end
-      qp_input.whole_body_data.q_des(inds) = qp_input.whole_body_data.q_des(inds) - obj.plan_shift(inds);
-    end
-<<<<<<< HEAD
     
     function obj = setCOMTraj(obj)
       ts = obj.qtraj.getBreaks();
@@ -586,90 +380,13 @@
       obj.default_qp_input_.zmp_data.B = B;
       obj.default_qp_input_.zmp_data.R = R;
       obj.default_qp_input_.zmp_data.S = S;
-=======
-
-    function draw_lcmgl(obj, lcmgl)
-      function plot_traj_foh(traj, color)
-        ts = traj.getBreaks();
-        pts = traj.eval(ts);
-        if size(pts,1) == 2
-          pts = [pts; zeros(1,size(pts,2))];
-        end
-        lcmgl.glColor3f(color(1), color(2), color(3));
-        lcmgl.glBegin(lcmgl.LCMGL_LINES);
-        for j = 1:length(ts)-1
-          lcmgl.glVertex3f(pts(1,j), pts(2,j),pts(3,j));
-          lcmgl.glVertex3f(pts(1,j+1), pts(2,j+1), pts(3,j+1));
-        end
-        lcmgl.glEnd();
-      end
-
-      link_trajectories = obj.getLinkTrajectories();
-      for j = 1:length(link_trajectories)
-        if ~isempty(link_trajectories(j).traj)
-          plot_traj_foh(link_trajectories(j).traj, [0.8, 0.8, 0.2]);
-        else
-          plot_traj_foh(link_trajectories(j).traj_min, [0.8, 0.8, 0.2]);
-          plot_traj_foh(link_trajectories(j).traj_max, [0.2, 0.8, 0.8]);
-        end
-      end
-      if ~isa(obj.comtraj, 'Trajectory')
-        obj.comtraj = ExpPlusPPTrajectory(obj.comtraj.breaks,...
-                                          obj.comtraj.K,...
-                                          obj.comtraj.A,...
-                                          obj.comtraj.alpha,...
-                                          obj.comtraj.gamma);
-      end
-      plot_traj_foh(obj.comtraj, [0,1,0]);
-      plot_traj_foh(obj.zmptraj, [0,0,1]);
-    end
-
-    function link_trajectories = getLinkTrajectories(obj)
-      link_trajectories = struct('link_ndx', {}, 'traj', {}, 'min_traj', {}, 'max_traj', {});
-      for j = 1:length(obj.body_motions)
-        link_trajectories(j).link_ndx = obj.body_motions(j).body_id;
-        link_trajectories(j).traj = PPTrajectory(mkpp(obj.body_motions(j).ts, obj.body_motions(j).coefs, size(obj.body_motions(j).coefs, 1)));
-      end
->>>>>>> aede0304
-    end
-    
-    function obj = setCOMTraj(obj)
-      ts = obj.qtraj.getBreaks();
-      % this deals with the case of a constant trajectory
-      com_poses = zeros(2,length(ts));
-      for j = 1:numel(ts)
-        kinsol = obj.robot.doKinematics(obj.qtraj.eval(ts(j)));
-        com_position = obj.robot.getCOM(kinsol);
-        com_poses(:,j) = com_position(1:2);
-      end
-      obj.comtraj = PPTrajectory(pchip(ts,com_poses));      
-    end
-
-    function obj = setLQR_for_COM(obj)
-      Q = diag([10 10 1 1]);
-      R = 0.0001*eye(2);
-      A = [zeros(2),eye(2); zeros(2,4)];
-      B = [zeros(2); eye(2)];
-      [~,S,~] = lqr(A,B,Q,R);
-      % set the Qy to zero since we only want to stabilize COM
-      obj.default_qp_input.zmp_data.Qy = 0*obj.default_qp_input.zmp_data.Qy;
-      obj.default_qp_input.zmp_data.A = A;
-      obj.default_qp_input.zmp_data.B = B;
-      obj.default_qp_input.zmp_data.R = R;
-      obj.default_qp_input.zmp_data.S = S;
-    end
-    
+    end
   end
   
   methods(Static)
     function obj = from_standing_state(x0, biped, support_state, options)
-<<<<<<< HEAD
-      
-      if nargin < 3
-=======
 
       if nargin < 3 || isempty(support_state)
->>>>>>> aede0304
         support_state = RigidBodySupportState(biped, [biped.foot_body_id.right, biped.foot_body_id.left]);
       end
       if nargin < 4
@@ -703,43 +420,24 @@
       
       obj.zmptraj = comgoal;
       [~, obj.V, obj.comtraj, obj.LIP_height] = obj.robot.planZMPController(comgoal, q0);
-<<<<<<< HEAD
       
       obj.body_motions = [BodyMotionData(obj.robot.foot_body_id.right, [0, inf]),...
         BodyMotionData(obj.robot.foot_body_id.left, [0, inf]),...
         BodyMotionData(pelvis_id, [0, inf])];
-=======
-
-      obj.body_motions = [BodyMotionData(obj.robot.foot_body_id.right, [0, inf]),...
-                          BodyMotionData(obj.robot.foot_body_id.left, [0, inf]),...
-                          BodyMotionData(pelvis_id, [0, inf])];
->>>>>>> aede0304
       rfoot_xyzquat = forwardKin(obj.robot,kinsol,obj.robot.foot_body_id.right,[0;0;0],2);
       rfoot_xyzexpmap = [rfoot_xyzquat(1:3);quat2expmap(rfoot_xyzquat(4:7))];
       obj.body_motions(1).coefs = cat(3, zeros(6,1,3), reshape(rfoot_xyzexpmap,[6,1,1]));
       obj.body_motions(1).in_floating_base_nullspace = true(1, 2);
-<<<<<<< HEAD
-      
-=======
-
->>>>>>> aede0304
+      
       lfoot_xyzquat = forwardKin(obj.robot,kinsol,obj.robot.foot_body_id.left,[0;0;0],2);
       lfoot_xyzexpmap = [lfoot_xyzquat(1:3);quat2expmap(lfoot_xyzquat(4:7))];
       obj.body_motions(2).coefs = cat(3, zeros(6,1,3),reshape(lfoot_xyzexpmap,[6,1,1]));
       obj.body_motions(2).in_floating_base_nullspace = true(1, 2);
-<<<<<<< HEAD
       
       pelvis_target_xyzexpmap = [pelvis_target_xyzquat(1:3);quat2expmap(pelvis_target_xyzquat(4:7))];
       obj.body_motions(3).coefs = cat(3, zeros(6,1,3),reshape(pelvis_target_xyzexpmap,[6,1,1,]));
       obj.body_motions(3).in_floating_base_nullspace = false(1, 2);
       
-=======
-
-      pelvis_target_xyzexpmap = [pelvis_target_xyzquat(1:3);quat2expmap(pelvis_target_xyzquat(4:7))];
-      obj.body_motions(3).coefs = cat(3, zeros(6,1,3),reshape(pelvis_target_xyzexpmap,[6,1,1,]));
-      obj.body_motions(3).in_floating_base_nullspace = false(1, 2);
-
->>>>>>> aede0304
       obj.zmp_final = comgoal;
       obj.qtraj = x0(1:nq);
       obj.comtraj = comgoal;
@@ -757,11 +455,7 @@
       [zmp_knots, foot_motion_data] = biped.planZMPTraj(x0(1:biped.getNumPositions()), footstep_plan.footsteps, zmp_options);
       obj = QPLocomotionPlan.from_biped_foot_and_zmp_knots(foot_motion_data, zmp_knots, biped, x0);
     end
-<<<<<<< HEAD
-    
-=======
-
->>>>>>> aede0304
+    
     function obj = from_biped_foot_and_zmp_knots(foot_motion_data, zmp_knots, biped, x0, options)
       if nargin < 5
         options = struct();
@@ -781,19 +475,11 @@
       
       [obj.supports, obj.support_times] = QPLocomotionPlan.getSupports(zmp_knots);
       obj.zmptraj = QPLocomotionPlan.getZMPTraj(zmp_knots);
-<<<<<<< HEAD
       [~, obj.V, obj.comtraj, ~] = biped.planZMPController(obj.zmptraj, x0, options);
       pelvis_motion_data = biped.getPelvisMotionForWalking(foot_motion_data, obj.supports, obj.support_times, options);
       obj.body_motions = [foot_motion_data, pelvis_motion_data];
       
       obj.duration_ = obj.support_times(end)-obj.support_times(1)-0.001;
-=======
-      [~, obj.V, obj.comtraj, ~] = biped.planZMPController(obj.zmptraj, obj.x0, options);
-      pelvis_motion_data = biped.getPelvisMotionForWalking(foot_motion_data, obj.supports, obj.support_times, options);
-      obj.body_motions = [foot_motion_data, pelvis_motion_data];
-
-      obj.duration = obj.support_times(end)-obj.support_times(1)-0.001;
->>>>>>> aede0304
       obj.zmp_final = obj.zmptraj.eval(obj.zmptraj.tspan(end));
       if isa(obj.V.S, 'ConstantTrajectory')
         obj.V.S = fasteval(obj.V.S, 0);
@@ -801,86 +487,12 @@
       obj.LIP_height = biped.default_walking_params.nominal_LIP_COM_height;
       obj.gain_set_ = 'walking';
     end
-<<<<<<< HEAD
-=======
-
-    function obj = from_point_mass_biped_plan(plan, biped, x0, param_set_name)
-      error('this needs to be updated to use exponential map rotations');
-      if nargin < 4
-        param_set_name = 'recovery';
-      end
-      typecheck(biped, 'Biped');
-      typecheck(plan, 'PointMassBipedPlan');
-
-      foot_start = biped.feetPosition(x0(1:biped.getNumPositions()));
-      body_ind = struct('right', biped.getFrame(biped.foot_frame_id.right).body_ind,...
-                        'left', biped.getFrame(biped.foot_frame_id.left).body_ind);
-      body_ind_list = [body_ind.right, body_ind.left];
-      initial_supports = RigidBodySupportState(biped, body_ind_list(plan.support(:,1)));
-      zmp_knots = struct('t', 0, 'zmp', plan.qcop(:,1), 'supp', initial_supports);
-
-      offset = [-0.048; 0; 0.0811; 0;0;0];
-      foot_origin_knots = struct('t', plan.ts(1),...
-                                 'right', foot_start.right + offset,...
-                                 'left', foot_start.left + offset,...
-                                 'is_liftoff', false,...
-                                 'is_landing', false,...
-                                 'toe_off_allowed', struct('right', false, 'left', false));
-      motion = [any(abs(diff(plan.qr, 1, 2)) >= 0.005), false;
-                any(abs(diff(plan.ql, 1, 2)) >= 0.005), false];
-      warning('ignoring roll and pitch')
-      for j = 2:length(plan.ts)
-        foot_origin_knots(end+1).t = plan.ts(j);
-        if motion(1,j) || motion(1,j-1)
-          zr = 0.025;
-        else
-          zr = 0;
-        end
-        if motion(2,j) || motion(2, j-1)
-          zl = 0.025;
-        else
-          zl = 0;
-        end
-        foot_origin_knots(end).right = [plan.qr(:,j); zr; 0; 0; foot_start.right(6)] + offset;
-        foot_origin_knots(end).left = [plan.ql(:,j); zl; 0; 0; foot_start.left(6)] + offset;
-        foot_origin_knots(end).is_liftoff = any(plan.support(:,j) < plan.support(:,j-1));
-        if j > 2
-          foot_origin_knots(end).is_landing = any(plan.support(:,j) > plan.support(:,j-1));
-        else
-          foot_origin_knots(end).is_landing = false;
-        end
-        foot_origin_knots(end).toe_off_allowed = struct('right', false, 'left', false);
-
-        zmp_knots(end+1).t = plan.ts(j);
-        zmp_knots(end).zmp = plan.qcop(:,j);
-        zmp_knots(end).supp = RigidBodySupportState(biped, body_ind_list(plan.support(:,j)));
-      end
-
-      foot_origin_knots(end+1) = foot_origin_knots(end);
-      foot_origin_knots(end).t = foot_origin_knots(end-1).t + (plan.ts(end)-plan.ts(end-1));
-
-      zmp_knots(end+1) = zmp_knots(end);
-      zmp_knots(end).t = zmp_knots(end).t + (plan.ts(end)-plan.ts(end-1));
-
-      obj = QPLocomotionPlan.from_biped_foot_and_zmp_knots(foot_origin_knots, zmp_knots, biped, x0, struct('pelvis_height_above_sole', []));
-      obj.default_qp_input.whole_body_data.constrained_dofs = biped.findPositionIndices('neck');
-      obj.gain_set = param_set_name;
-    end
->>>>>>> aede0304
     
     function obj = from_quasistatic_qtraj(biped, qtraj, options)
       if nargin < 3
         options = struct();
       end
       options = applyDefaults(options, struct('bodies_to_track', [biped.findLinkId('pelvis'),...
-<<<<<<< HEAD
-        biped.foot_body_id.right,...
-        biped.foot_body_id.left],...
-        'quat_task_to_world',repmat([1;0;0;0],1,3),...
-        'translation_task_to_world',zeros(3,3),...
-        'bodies_to_control_when_in_contact', biped.findLinkId('pelvis')));
-      
-=======
                                                                   biped.foot_body_id.right,...
                                                                   biped.foot_body_id.left],...
                                               'quat_task_to_world',repmat([1;0;0;0],1,3),...
@@ -888,7 +500,6 @@
                                               'bodies_to_control_when_in_contact', biped.findLinkId('pelvis'),...
                                               'track_com_traj',false));
 
->>>>>>> aede0304
       num_bodies_to_track = length(options.bodies_to_track);
       sizecheck(options.quat_task_to_world,[4,num_bodies_to_track]);
       sizecheck(options.translation_task_to_world,[3,num_bodies_to_track]);
@@ -916,24 +527,14 @@
       x0 = [q0; zeros(biped.getNumVelocities(), 1)];
       obj = QPLocomotionPlan.from_standing_state(x0, biped);
       obj.qtraj = qtraj;
-<<<<<<< HEAD
       obj.duration_ = obj.qtraj.tspan(end) - obj.qtraj.tspan(1);
       obj.support_times = [obj.qtraj.tspan(1); inf];
       
-=======
-      obj.duration = obj.qtraj.tspan(end) - obj.qtraj.tspan(1);
-      obj.support_times = [obj.qtraj.tspan(1); inf];
-
->>>>>>> aede0304
       if isfield(options,'supports') && isfield(options,'support_times')
         obj.supports = options.supports;
         obj.support_times = options.support_times;
       end
-<<<<<<< HEAD
-      
-=======
-
->>>>>>> aede0304
+      
       for j = 1:num_bodies_to_track
         if options.bodies_to_track(j) == biped.findLinkId('r_hand')
           obj.constrained_dofs = setdiff(obj.constrained_dofs, findPositionIndices(obj.robot,'r_arm'));
@@ -941,11 +542,7 @@
           obj.constrained_dofs = setdiff(obj.constrained_dofs, findPositionIndices(obj.robot,'l_arm'));
         end
       end
-<<<<<<< HEAD
-      
-=======
-
->>>>>>> aede0304
+      
       
       body_poses = zeros([7, length(ts), num_bodies_to_track]);
       body_velocity = zeros([7,length(ts), num_bodies_to_track]);
@@ -976,11 +573,7 @@
       for j = 1:num_bodies_to_track
         [body_xyzexpmap(4:6,:,j),body_xyzexpmap_dot(4:6,:,j)] = quat2expmapSequence(body_poses(4:7,:,j),body_velocity(4:7,:,j));
       end
-<<<<<<< HEAD
-      
-=======
-
->>>>>>> aede0304
+      
       obj.body_motions = BodyMotionData.empty();
       for j = 1:numel(options.bodies_to_track)
         obj.body_motions(j) = BodyMotionData.from_body_xyzexp_and_xyzexpdot(options.bodies_to_track(j), ts, body_xyzexpmap(:,:,j), body_xyzexpmap_dot(:,:,j));
@@ -990,19 +583,16 @@
           obj.body_motions(j).control_pose_when_in_contact = true(1, numel(obj.body_motions(j).ts));
         end
       end
-<<<<<<< HEAD
-      
-      obj.gain_set_ = 'manip';
-      obj = obj.setCOMTraj();
-      obj = obj.setLQR_for_COM();
-=======
 
       obj.gain_set = 'manip';
       if(options.track_com_traj)
         obj = obj.setCOMTraj();
         obj = obj.setLQR_for_COM();
       end
->>>>>>> aede0304
+      
+      obj.gain_set_ = 'manip';
+      obj = obj.setCOMTraj();
+      obj = obj.setLQR_for_COM();
     end
   end
   
